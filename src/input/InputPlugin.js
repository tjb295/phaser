/**
 * @author       Richard Davey <rich@photonstorm.com>
 * @copyright    2018 Photon Storm Ltd.
 * @license      {@link https://github.com/photonstorm/phaser/blob/master/license.txt|MIT License}
 */

var Circle = require('../geom/circle/Circle');
var CircleContains = require('../geom/circle/Contains');
var Class = require('../utils/Class');
var DistanceBetween = require('../math/distance/DistanceBetween');
var Ellipse = require('../geom/ellipse/Ellipse');
var EllipseContains = require('../geom/ellipse/Contains');
var EventEmitter = require('eventemitter3');
var CreateInteractiveObject = require('./CreateInteractiveObject');
var PluginCache = require('../plugins/PluginCache');
var Rectangle = require('../geom/rectangle/Rectangle');
var RectangleContains = require('../geom/rectangle/Contains');
var Triangle = require('../geom/triangle/Triangle');
var TriangleContains = require('../geom/triangle/Contains');

/**
 * @classdesc
 * [description]
 *
 * @class InputPlugin
 * @extends Phaser.Events.EventEmitter
 * @memberOf Phaser.Input
 * @constructor
 * @since 3.0.0
 *
 * @param {Phaser.Scene} scene - The Scene that owns this plugin.
 */
var InputPlugin = new Class({

    Extends: EventEmitter,

    initialize:

    function InputPlugin (scene)
    {
        EventEmitter.call(this);

        /**
         * The Scene that owns this plugin.
         *
         * @name Phaser.Input.InputPlugin#scene
         * @type {Phaser.Scene}
         * @since 3.0.0
         */
        this.scene = scene;

        /**
         * [description]
         *
         * @name Phaser.Input.InputPlugin#systems
         * @type {Phaser.Scenes.Systems}
         * @since 3.0.0
         */
        this.systems = scene.sys;

        /**
         * [description]
         *
         * @name Phaser.Input.InputPlugin#settings
         * @type {Phaser.Scenes.Settings.Object}
         * @since 3.5.0
         */
        this.settings = scene.sys.settings;

        /**
         * [description]
         *
         * @name Phaser.Input.InputPlugin#manager
         * @type {Phaser.Input.InputManager}
         * @since 3.0.0
         */
        this.manager = scene.sys.game.input;

        /**
         * [description]
         *
         * @name Phaser.Input.InputPlugin#enabled
         * @type {boolean}
         * @default true
         * @since 3.5.0
         */
        this.enabled = true;

        /**
         * A reference to this.scene.sys.displayList (set in boot)
         *
         * @name Phaser.Input.InputPlugin#displayList
         * @type {Phaser.GameObjects.DisplayList}
         * @since 3.0.0
         */
        this.displayList;

        /**
         * A reference to the this.scene.sys.cameras (set in boot)
         *
         * @name Phaser.Input.InputPlugin#cameras
         * @type {null}
         * @since 3.0.0
         */
        this.cameras;

        /**
         * [description]
         *
         * @name Phaser.Input.InputPlugin#keyboard
         * @type {Phaser.Input.Keyboard.KeyboardManager}
         * @since 3.0.0
         */
        this.keyboard = this.manager.keyboard;

        /**
         * [description]
         *
         * @name Phaser.Input.InputPlugin#mouse
         * @type {Phaser.Input.Mouse.MouseManager}
         * @since 3.0.0
         */
        this.mouse = this.manager.mouse;

        /**
         * [description]
         *
         * @name Phaser.Input.InputPlugin#gamepad
         * @type {Phaser.Input.Gamepad.GamepadManager}
         * @since 3.0.0
         */
        this.gamepad = this.manager.gamepad;

        /**
         * Only fire callbacks and events on the top-most Game Object in the display list (emulating DOM behavior)
         * and ignore any GOs below it, or call them all?
         *
         * @name Phaser.Input.InputPlugin#topOnly
         * @type {boolean}
         * @default true
         * @since 3.0.0
         */
        this.topOnly = true;

        /**
         * How often should the pointer input be checked?
         * Time given in ms
         * Pointer will *always* be checked if it has been moved by the user.
         * This controls how often it will be polled if it hasn't been moved.
         * Set to 0 to poll constantly. Set to -1 to only poll on user movement.
         *
         * @name Phaser.Input.InputPlugin#pollRate
         * @type {integer}
         * @default -1
         * @since 3.0.0
         */
        this.pollRate = -1;

        /**
         * [description]
         *
         * @name Phaser.Input.InputPlugin#_pollTimer
         * @type {number}
         * @private
         * @default 0
         * @since 3.0.0
         */
        this._pollTimer = 0;

        /**
         * The distance, in pixels, the pointer has to move while being held down, before it thinks it is being dragged.
         *
         * @name Phaser.Input.InputPlugin#dragDistanceThreshold
         * @type {number}
         * @default 0
         * @since 3.0.0
         */
        this.dragDistanceThreshold = 0;

        /**
         * The amount of time, in ms, the pointer has to be held down before it thinks it is dragging.
         *
         * @name Phaser.Input.InputPlugin#dragTimeThreshold
         * @type {number}
         * @default 0
         * @since 3.0.0
         */
        this.dragTimeThreshold = 0;

        /**
         * Used to temporarily store the results of the Hit Test
         *
         * @name Phaser.Input.InputPlugin#_temp
         * @type {array}
         * @private
         * @default []
         * @since 3.0.0
         */
        this._temp = [];

        /**
         * Used to temporarily store the results of the Hit Test dropZones
         *
         * @name Phaser.Input.InputPlugin#_tempZones
         * @type {array}
         * @private
         * @default []
         * @since 3.0.0
         */
        this._tempZones = [];

        /**
         * A list of all Game Objects that have been set to be interactive.
         *
         * @name Phaser.Input.InputPlugin#_list
         * @type {Phaser.GameObjects.GameObject[]}
         * @private
         * @default []
         * @since 3.0.0
         */
        this._list = [];

        /**
         * Objects waiting to be inserted to the list on the next call to 'begin'.
         *
         * @name Phaser.Input.InputPlugin#_pendingInsertion
         * @type {Phaser.GameObjects.GameObject[]}
         * @private
         * @default []
         * @since 3.0.0
         */
        this._pendingInsertion = [];

        /**
         * Objects waiting to be removed from the list on the next call to 'begin'.
         *
         * @name Phaser.Input.InputPlugin#_pendingRemoval
         * @type {Phaser.GameObjects.GameObject[]}
         * @private
         * @default []
         * @since 3.0.0
         */
        this._pendingRemoval = [];

        /**
         * A list of all Game Objects that have been enabled for dragging.
         *
         * @name Phaser.Input.InputPlugin#_draggable
         * @type {Phaser.GameObjects.GameObject[]}
         * @private
         * @default []
         * @since 3.0.0
         */
        this._draggable = [];

        /**
         * A list of all Interactive Objects currently considered as being 'draggable' by any pointer, indexed by pointer ID.
         *
         * @name Phaser.Input.InputPlugin#_drag
         * @type {{0:Array,2:Array,3:Array,4:Array,5:Array,6:Array,7:Array,8:Array,9:Array}}
         * @private
         * @since 3.0.0
         */
        this._drag = { 0: [], 1: [], 2: [], 3: [], 4: [], 5: [], 6: [], 7: [], 8: [], 9: [] };

        /**
         * A list of all Interactive Objects currently considered as being 'over' by any pointer, indexed by pointer ID.
         *
         * @name Phaser.Input.InputPlugin#_over
         * @type {{0:Array,2:Array,3:Array,4:Array,5:Array,6:Array,7:Array,8:Array,9:Array}}
         * @private
         * @since 3.0.0
         */
        this._over = { 0: [], 1: [], 2: [], 3: [], 4: [], 5: [], 6: [], 7: [], 8: [], 9: [] };

        /**
         * [description]
         *
         * @name Phaser.Input.InputPlugin#_validTypes
         * @type {string[]}
         * @private
         * @since 3.0.0
         */
        this._validTypes = [ 'onDown', 'onUp', 'onOver', 'onOut', 'onMove', 'onDragStart', 'onDrag', 'onDragEnd', 'onDragEnter', 'onDragLeave', 'onDragOver', 'onDrop' ];

        scene.sys.events.once('boot', this.boot, this);
        scene.sys.events.on('start', this.start, this);
    },

    /**
     * This method is called automatically, only once, when the Scene is first created.
     * Do not invoke it directly.
     *
     * @method Phaser.Input.InputPlugin#boot
     * @private
     * @since 3.5.1
     */
    boot: function ()
    {
        this.cameras = this.systems.cameras;

        this.displayList = this.systems.displayList;

        this.systems.events.once('destroy', this.destroy, this);
    },

    /**
     * This method is called automatically by the Scene when it is starting up.
     * It is responsible for creating local systems, properties and listening for Scene events.
     * Do not invoke it directly.
     *
     * @method Phaser.Input.InputPlugin#start
     * @private
     * @since 3.5.0
     */
    start: function ()
    {
        var eventEmitter = this.systems.events;

        eventEmitter.on('transitionstart', this.transitionIn, this);
        eventEmitter.on('transitionout', this.transitionOut, this);
        eventEmitter.on('transitioncomplete', this.transitionComplete, this);
        eventEmitter.on('preupdate', this.preUpdate, this);
        eventEmitter.on('update', this.update, this);

        eventEmitter.once('shutdown', this.shutdown, this);

        this.enabled = true;
    },

    /**
     * [description]
     *
     * @method Phaser.Input.InputPlugin#preUpdate
     * @since 3.0.0
     */
    preUpdate: function ()
    {
        var removeList = this._pendingRemoval;
        var insertList = this._pendingInsertion;

        var toRemove = removeList.length;
        var toInsert = insertList.length;

        if (toRemove === 0 && toInsert === 0)
        {
            //  Quick bail
            return;
        }

        var current = this._list;

        //  Delete old gameObjects
        for (var i = 0; i < toRemove; i++)
        {
            var gameObject = removeList[i];

            var index = current.indexOf(gameObject);

            if (index > -1)
            {
                current.splice(index, 1);

                this.clear(gameObject);
            }
        }

        //  Clear the removal list
        removeList.length = 0;
        this._pendingRemoval.length = 0;

        //  Move pendingInsertion to list (also clears pendingInsertion at the same time)
        this._list = current.concat(insertList.splice(0));
    },

    /**
     * [description]
     *
     * @method Phaser.Input.InputPlugin#clear
     * @since 3.0.0
     *
     * @param {Phaser.GameObjects.GameObject} gameObject - [description]
     *
     * @return {Phaser.GameObjects.GameObject} [description]
     */
    clear: function (gameObject)
    {
        var input = gameObject.input;

        // If GameObject.input already cleared from higher class
<<<<<<< HEAD
        if(!input)
=======
        if (!input)
>>>>>>> 594fc3e2
        {
            return;
        }

        this.queueForRemoval(gameObject);
<<<<<<< HEAD
=======

>>>>>>> 594fc3e2
        input.gameObject = undefined;
        input.target = undefined;
        input.hitArea = undefined;
        input.hitAreaCallback = undefined;
        input.callbackContext = undefined;

        gameObject.input = null;

        //  Clear from _draggable, _drag and _over
        var index = this._draggable.indexOf(gameObject);

        if (index > -1)
        {
            this._draggable.splice(index, 1);
        }

        index = this._drag[0].indexOf(gameObject);

        if (index > -1)
        {
            this._drag[0].splice(index, 1);
        }

        index = this._over[0].indexOf(gameObject);

        if (index > -1)
        {
            this._over[0].splice(index, 1);
        }

        return gameObject;
    },

    /**
     * [description]
     *
     * @method Phaser.Input.InputPlugin#disable
     * @since 3.0.0
     *
     * @param {Phaser.GameObjects.GameObject} gameObject - [description]
     */
    disable: function (gameObject)
    {
        gameObject.input.enabled = false;
    },

    /**
     * [description]
     *
     * @method Phaser.Input.InputPlugin#enable
     * @since 3.0.0
     *
     * @param {Phaser.GameObjects.GameObject} gameObject - [description]
     * @param {object} shape - [description]
     * @param {HitAreaCallback} callback - [description]
     * @param {boolean} [dropZone=false] - [description]
     *
     * @return {Phaser.Input.InputPlugin} This Input Plugin.
     */
    enable: function (gameObject, shape, callback, dropZone)
    {
        if (dropZone === undefined) { dropZone = false; }

        if (gameObject.input)
        {
            //  If it is already has an InteractiveObject then just enable it and return
            gameObject.input.enabled = true;
        }
        else
        {
            //  Create an InteractiveObject and enable it
            this.setHitArea(gameObject, shape, callback);
        }

        if (gameObject.input)
        {
            gameObject.input.dropZone = dropZone;
        }

        return this;
    },

    /**
     * [description]
     *
     * @method Phaser.Input.InputPlugin#hitTestPointer
     * @since 3.0.0
     *
     * @param {Phaser.Input.Pointer} pointer - [description]
     *
     * @return {array} [description]
     */
    hitTestPointer: function (pointer)
    {
        var camera = this.cameras.getCameraBelowPointer(pointer);

        if (camera)
        {
            pointer.camera = camera;

            //  Get a list of all objects that can be seen by the camera below the pointer in the scene and store in 'output' array.
            //  All objects in this array are input enabled, as checked by the hitTest method, so we don't need to check later on as well.
            var over = this.manager.hitTest(pointer.x, pointer.y, this._list, camera);

            //  Filter out the drop zones
            for (var i = 0; i < over.length; i++)
            {
                var obj = over[i];

                if (obj.input.dropZone)
                {
                    this._tempZones.push(obj);
                }
            }

            return over;
        }
        else
        {
            return [];
        }
    },

    /**
     * [description]
     *
     * @method Phaser.Input.InputPlugin#processDownEvents
     * @since 3.0.0
     *
     * @param {Phaser.Input.Pointer} pointer - The Pointer to check for events against.
     *
     * @return {integer} The total number of objects interacted with.
     */
    processDownEvents: function (pointer)
    {
        var currentlyOver = this._temp;

        //  Contains ALL Game Objects currently over in the array
        this.emit('pointerdown', pointer, currentlyOver);

        var total = 0;

        //  Go through all objects the pointer was over and fire their events / callbacks
        for (var i = 0; i < currentlyOver.length; i++)
        {
            var gameObject = currentlyOver[i];

            if (!gameObject.input)
            {
                continue;
            }

            total++;

            gameObject.emit('pointerdown', pointer, gameObject.input.localX, gameObject.input.localY, pointer.camera);

            this.emit('gameobjectdown', pointer, gameObject);
        }

        return total;
    },

    /**
     * [description]
     *
     * @method Phaser.Input.InputPlugin#processDragEvents
     * @since 3.0.0
     *
     * @param {number} pointer - [description]
     * @param {number} time - [description]
     *
     * @return {integer} [description]
     */
    processDragEvents: function (pointer, time)
    {
        if (this._draggable.length === 0)
        {
            //  There are no draggable items, so let's not even bother going further
            return 0;
        }

        var i;
        var gameObject;
        var list;
        var input;
        var currentlyOver = this._temp;

        //  0 = Not dragging anything
        //  1 = Primary button down and objects below, so collect a draglist
        //  2 = Pointer being checked if meets drag criteria
        //  3 = Pointer meets criteria, notify the draglist
        //  4 = Pointer actively dragging the draglist and has moved
        //  5 = Pointer actively dragging but has been released, notify draglist

        if (pointer.dragState === 0 && pointer.primaryDown && pointer.justDown && currentlyOver.length > 0)
        {
            pointer.dragState = 1;
        }
        else if (pointer.dragState > 0 && !pointer.primaryDown && pointer.justUp)
        {
            pointer.dragState = 5;
        }

        //  Process the various drag states

        //  1 = Primary button down and objects below, so collect a draglist
        if (pointer.dragState === 1)
        {
            //  Get draggable objects, sort them, pick the top (or all) and store them somewhere
            var draglist = [];

            for (i = 0; i < currentlyOver.length; i++)
            {
                gameObject = currentlyOver[i];

                if (gameObject.input.draggable)
                {
                    draglist.push(gameObject);
                }
            }

            if (draglist.length === 0)
            {
                pointer.dragState = 0;

                return 0;
            }
            else if (draglist.length > 1)
            {
                this.sortGameObjects(draglist);

                if (this.topOnly)
                {
                    draglist.splice(1);
                }
            }

            //  draglist now contains all potential candidates for dragging
            this._drag[pointer.id] = draglist;

            if (this.dragDistanceThreshold === 0 && this.dragTimeThreshold === 0)
            {
                //  No drag criteria, so snap immediately to mode 3
                pointer.dragState = 3;
            }
            else
            {
                //  Check the distance / time
                pointer.dragState = 2;
            }
        }

        //  2 = Pointer being checked if meets drag criteria
        if (pointer.dragState === 2)
        {
            //  Has it moved far enough to be considered a drag?
            if (this.dragDistanceThreshold > 0 && DistanceBetween(pointer.x, pointer.y, pointer.downX, pointer.downY) >= this.dragDistanceThreshold)
            {
                //  Alrighty, we've got a drag going on ...
                pointer.dragState = 3;
            }

            //  Held down long enough to be considered a drag?
            if (this.dragTimeThreshold > 0 && (time >= pointer.downTime + this.dragTimeThreshold))
            {
                //  Alrighty, we've got a drag going on ...
                pointer.dragState = 3;
            }
        }

        //  3 = Pointer meets criteria and is freshly down, notify the draglist
        if (pointer.dragState === 3)
        {
            list = this._drag[pointer.id];

            for (i = 0; i < list.length; i++)
            {
                gameObject = list[i];

                input = gameObject.input;

                input.dragState = 2;

                input.dragX = pointer.x - gameObject.x;
                input.dragY = pointer.y - gameObject.y;

                input.dragStartX = gameObject.x;
                input.dragStartY = gameObject.y;

                gameObject.emit('dragstart', pointer, input.dragX, input.dragY);

                this.emit('dragstart', pointer, gameObject);
            }

            pointer.dragState = 4;

            return list.length;
        }

        //  4 = Pointer actively dragging the draglist and has moved
        if (pointer.dragState === 4 && pointer.justMoved && !pointer.justUp)
        {
            var dropZones = this._tempZones;

            list = this._drag[pointer.id];

            for (i = 0; i < list.length; i++)
            {
                gameObject = list[i];

                input = gameObject.input;

                //  If this GO has a target then let's check it
                if (input.target)
                {
                    var index = dropZones.indexOf(input.target);

                    //  Got a target, are we still over it?
                    if (index === 0)
                    {
                        //  We're still over it, and it's still the top of the display list, phew ...
                        gameObject.emit('dragover', pointer, input.target);

                        this.emit('dragover', pointer, gameObject, input.target);
                    }
                    else if (index > 0)
                    {
                        //  Still over it but it's no longer top of the display list (targets must always be at the top)
                        gameObject.emit('dragleave', pointer, input.target);

                        this.emit('dragleave', pointer, gameObject, input.target);

                        input.target = dropZones[0];

                        gameObject.emit('dragenter', pointer, input.target);

                        this.emit('dragenter', pointer, gameObject, input.target);
                    }
                    else
                    {
                        //  Nope, we've moved on (or the target has!), leave the old target
                        gameObject.emit('dragleave', pointer, input.target);

                        this.emit('dragleave', pointer, gameObject, input.target);

                        //  Anything new to replace it?
                        //  Yup!
                        if (dropZones[0])
                        {
                            input.target = dropZones[0];

                            gameObject.emit('dragenter', pointer, input.target);

                            this.emit('dragenter', pointer, gameObject, input.target);
                        }
                        else
                        {
                            //  Nope
                            input.target = null;
                        }
                    }
                }
                else if (!input.target && dropZones[0])
                {
                    input.target = dropZones[0];

                    gameObject.emit('dragenter', pointer, input.target);

                    this.emit('dragenter', pointer, gameObject, input.target);
                }

                var dragX = pointer.x - gameObject.input.dragX;
                var dragY = pointer.y - gameObject.input.dragY;

                gameObject.emit('drag', pointer, dragX, dragY);

                this.emit('drag', pointer, gameObject, dragX, dragY);
            }

            return list.length;
        }

        //  5 = Pointer was actively dragging but has been released, notify draglist
        if (pointer.dragState === 5)
        {
            list = this._drag[pointer.id];

            for (i = 0; i < list.length; i++)
            {
                gameObject = list[i];

                input = gameObject.input;

                if (input.dragState === 2)
                {
                    input.dragState = 0;

                    input.dragX = input.localX - gameObject.displayOriginX;
                    input.dragY = input.localY - gameObject.displayOriginY;

                    var dropped = false;

                    if (input.target)
                    {
                        gameObject.emit('drop', pointer, input.target);

                        this.emit('drop', pointer, gameObject, input.target);

                        input.target = null;

                        dropped = true;
                    }

                    //  And finally the dragend event

                    gameObject.emit('dragend', pointer, input.dragX, input.dragY, dropped);

                    this.emit('dragend', pointer, gameObject, dropped);
                }
            }

            pointer.dragState = 0;

            list.splice(0);
        }

        return 0;
    },

    /**
     * [description]
     *
     * @method Phaser.Input.InputPlugin#processMoveEvents
     * @since 3.0.0
     *
     * @param {Phaser.Input.Pointer} pointer - The pointer to check for events against.
     *
     * @return {integer} The total number of objects interacted with.
     */
    processMoveEvents: function (pointer)
    {
        var currentlyOver = this._temp;

        this.emit('pointermove', pointer, currentlyOver);

        var total = 0;

        //  Go through all objects the pointer was over and fire their events / callbacks
        for (var i = 0; i < currentlyOver.length; i++)
        {
            var gameObject = currentlyOver[i];

            if (!gameObject.input)
            {
                continue;
            }

            total++;

            gameObject.emit('pointermove', pointer, gameObject.input.localX, gameObject.input.localY);

            this.emit('gameobjectmove', pointer, gameObject);

            if (this.topOnly)
            {
                break;
            }
        }

        return total;
    },

    /**
     * [description]
     *
     * @method Phaser.Input.InputPlugin#processOverOutEvents
     * @since 3.0.0
     *
     * @param {Phaser.Input.Pointer} pointer - [description]
     *
     * @return {integer} The number of objects interacted with.
     */
    processOverOutEvents: function (pointer)
    {
        var currentlyOver = this._temp;

        var i;
        var gameObject;
        var justOut = [];
        var justOver = [];
        var stillOver = [];
        var previouslyOver = this._over[pointer.id];
        var currentlyDragging = this._drag[pointer.id];

        //  Go through all objects the pointer was previously over, and see if it still is.
        //  Splits the previouslyOver array into two parts: justOut and stillOver

        for (i = 0; i < previouslyOver.length; i++)
        {
            gameObject = previouslyOver[i];

            if (currentlyOver.indexOf(gameObject) === -1 && currentlyDragging.indexOf(gameObject) === -1)
            {
                //  Not in the currentlyOver array, so must be outside of this object now
                justOut.push(gameObject);
            }
            else
            {
                //  In the currentlyOver array
                stillOver.push(gameObject);
            }
        }

        //  Go through all objects the pointer is currently over (the hit test results)
        //  and if not in the previouslyOver array we know it's a new entry, so add to justOver
        for (i = 0; i < currentlyOver.length; i++)
        {
            gameObject = currentlyOver[i];

            //  Is this newly over?

            if (previouslyOver.indexOf(gameObject) === -1)
            {
                justOver.push(gameObject);
            }
        }

        //  By this point the arrays are filled, so now we can process what happened...

        //  Process the Just Out objects
        var total = justOut.length;

        var totalInteracted = 0;

        if (total > 0)
        {
            this.sortGameObjects(justOut);

            this.emit('pointerout', pointer, justOut);

            //  Call onOut for everything in the justOut array
            for (i = 0; i < total; i++)
            {
                gameObject = justOut[i];

                if (!gameObject.input)
                {
                    continue;
                }

                this.emit('gameobjectout', pointer, gameObject);

                gameObject.emit('pointerout', pointer);

                totalInteracted++;
            }
        }

        //  Process the Just Over objects
        total = justOver.length;

        if (total > 0)
        {
            this.sortGameObjects(justOver);

            this.emit('pointerover', pointer, justOver);

            //  Call onOver for everything in the justOver array
            for (i = 0; i < total; i++)
            {
                gameObject = justOver[i];

                if (!gameObject.input)
                {
                    continue;
                }

                this.emit('gameobjectover', pointer, gameObject);

                gameObject.emit('pointerover', pointer, gameObject.input.localX, gameObject.input.localY);

                totalInteracted++;
            }
        }

        //  Add the contents of justOver to the previously over array
        previouslyOver = stillOver.concat(justOver);

        //  Then sort it into display list order
        this._over[pointer.id] = this.sortGameObjects(previouslyOver);

        return totalInteracted;
    },

    /**
     * [description]
     *
     * @method Phaser.Input.InputPlugin#processUpEvents
     * @since 3.0.0
     *
     * @param {Phaser.Input.Pointer} pointer - [description]
     */
    processUpEvents: function (pointer)
    {
        var currentlyOver = this._temp;

        //  Contains ALL Game Objects currently up in the array
        this.emit('pointerup', pointer, currentlyOver);

        //  Go through all objects the pointer was over and fire their events / callbacks
        for (var i = 0; i < currentlyOver.length; i++)
        {
            var gameObject = currentlyOver[i];

            if (!gameObject.input)
            {
                continue;
            }

            //  pointerupoutside

            gameObject.emit('pointerup', pointer, gameObject.input.localX, gameObject.input.localY);

            this.emit('gameobjectup', pointer, gameObject);
        }

        return currentlyOver.length;
    },

    /**
     * Queues a Game Object for insertion into this Input Manager on the next update.
     *
     * @method Phaser.Input.InputPlugin#queueForInsertion
     * @since 3.0.0
     *
     * @param {Phaser.GameObjects.GameObject} child - The Game Object to add.
     *
     * @return {Phaser.Input.InputPlugin} This InputPlugin object.
     */
    queueForInsertion: function (child)
    {
        if (this._pendingInsertion.indexOf(child) === -1 && this._list.indexOf(child) === -1)
        {
            this._pendingInsertion.push(child);
        }

        return this;
    },

    /**
     * Queues a Game Object for removal from this Input Manager on the next update.
     *
     * @method Phaser.Input.InputPlugin#queueForRemoval
     * @since 3.0.0
     *
     * @param {Phaser.GameObjects.GameObject} child - The Game Object to remove.
     *
     * @return {Phaser.Input.InputPlugin} This InputPlugin object.
     */
    queueForRemoval: function (child)
    {
        this._pendingRemoval.push(child);

        return this;
    },

    /**
     * [description]
     *
     * @method Phaser.Input.InputPlugin#setDraggable
     * @since 3.0.0
     *
     * @param {(Phaser.GameObjects.GameObject|Phaser.GameObjects.GameObject[])} gameObjects - An array of Game Objects to change the draggable state on.
     * @param {boolean} [value=true] - Set to `true` if the Game Objects should be made draggable, `false` if they should be unset.
     *
     * @return {Phaser.Input.InputPlugin} This InputPlugin object.
     */
    setDraggable: function (gameObjects, value)
    {
        if (value === undefined) { value = true; }

        if (!Array.isArray(gameObjects))
        {
            gameObjects = [ gameObjects ];
        }

        for (var i = 0; i < gameObjects.length; i++)
        {
            var gameObject = gameObjects[i];

            gameObject.input.draggable = value;

            var index = this._draggable.indexOf(gameObject);

            if (value && index === -1)
            {
                this._draggable.push(gameObject);
            }
            else if (!value && index > -1)
            {
                this._draggable.splice(index, 1);
            }
        }

        return this;
    },

    /**
     * [description]
     *
     * @method Phaser.Input.InputPlugin#setHitArea
     * @since 3.0.0
     *
     * @param {(Phaser.GameObjects.GameObject|Phaser.GameObjects.GameObject[])} gameObjects - An array of Game Objects to set the hit area on.
     * @param {object} [shape] - The shape or object to check if the pointer is within for hit area checks.
     * @param {HitAreaCallback} [callback] - The 'contains' function to invoke to check if the pointer is within the hit area.
     *
     * @return {Phaser.Input.InputPlugin} This InputPlugin object.
     */
    setHitArea: function (gameObjects, shape, callback)
    {
        if (shape === undefined)
        {
            return this.setHitAreaFromTexture(gameObjects);
        }

        if (!Array.isArray(gameObjects))
        {
            gameObjects = [ gameObjects ];
        }

        for (var i = 0; i < gameObjects.length; i++)
        {
            var gameObject = gameObjects[i];

            gameObject.input = CreateInteractiveObject(gameObject, shape, callback);

            this.queueForInsertion(gameObject);
        }

        return this;
    },

    /**
     * [description]
     *
     * @method Phaser.Input.InputPlugin#setHitAreaCircle
     * @since 3.0.0
     *
     * @param {(Phaser.GameObjects.GameObject|Phaser.GameObjects.GameObject[])} gameObjects - An array of Game Objects to set as having a circle hit area.
     * @param {number} x - The center of the circle.
     * @param {number} y - The center of the circle.
     * @param {number} radius - The radius of the circle.
     * @param {HitAreaCallback} [callback] - The hit area callback. If undefined it uses Circle.Contains.
     *
     * @return {Phaser.Input.InputPlugin} This InputPlugin object.
     */
    setHitAreaCircle: function (gameObjects, x, y, radius, callback)
    {
        if (callback === undefined) { callback = CircleContains; }

        var shape = new Circle(x, y, radius);

        return this.setHitArea(gameObjects, shape, callback);
    },

    /**
     * [description]
     *
     * @method Phaser.Input.InputPlugin#setHitAreaEllipse
     * @since 3.0.0
     *
     * @param {(Phaser.GameObjects.GameObject|Phaser.GameObjects.GameObject[])} gameObjects - An array of Game Objects to set as having an ellipse hit area.
     * @param {number} x - The center of the ellipse.
     * @param {number} y - The center of the ellipse.
     * @param {number} width - The width of the ellipse.
     * @param {number} height - The height of the ellipse.
     * @param {HitAreaCallback} [callback] - The hit area callback. If undefined it uses Ellipse.Contains.
     *
     * @return {Phaser.Input.InputPlugin} This InputPlugin object.
     */
    setHitAreaEllipse: function (gameObjects, x, y, width, height, callback)
    {
        if (callback === undefined) { callback = EllipseContains; }

        var shape = new Ellipse(x, y, width, height);

        return this.setHitArea(gameObjects, shape, callback);
    },

    /**
     * [description]
     *
     * @method Phaser.Input.InputPlugin#setHitAreaFromTexture
     * @since 3.0.0
     *
     * @param {(Phaser.GameObjects.GameObject|Phaser.GameObjects.GameObject[])} gameObjects - An array of Game Objects to set as having an ellipse hit area.
     * @param {HitAreaCallback} [callback] - The hit area callback. If undefined it uses Rectangle.Contains.
     *
     * @return {Phaser.Input.InputPlugin} This InputPlugin object.
     */
    setHitAreaFromTexture: function (gameObjects, callback)
    {
        if (callback === undefined) { callback = RectangleContains; }

        if (!Array.isArray(gameObjects))
        {
            gameObjects = [ gameObjects ];
        }

        for (var i = 0; i < gameObjects.length; i++)
        {
            var gameObject = gameObjects[i];

            var frame = gameObject.frame;

            var width = 0;
            var height = 0;

            if (frame)
            {
                width = frame.realWidth;
                height = frame.realHeight;
            }
            else if (gameObject.width)
            {
                width = gameObject.width;
                height = gameObject.height;
            }

            if (gameObject.type === 'Container' && (width === 0 || height === 0))
            {
                console.warn('Container.setInteractive() must specify a Shape or call setSize() first');
                continue;
            }

            if (width !== 0 && height !== 0)
            {
                gameObject.input = CreateInteractiveObject(gameObject, new Rectangle(0, 0, width, height), callback);

                this.queueForInsertion(gameObject);
            }
        }

        return this;
    },

    /**
     * [description]
     *
     * @method Phaser.Input.InputPlugin#setHitAreaRectangle
     * @since 3.0.0
     *
     * @param {(Phaser.GameObjects.GameObject|Phaser.GameObjects.GameObject[])} gameObjects - An array of Game Objects to set as having a rectangular hit area.
     * @param {number} x - The top-left of the rectangle.
     * @param {number} y - The top-left of the rectangle.
     * @param {number} width - The width of the rectangle.
     * @param {number} height - The height of the rectangle.
     * @param {HitAreaCallback} [callback] - The hit area callback. If undefined it uses Rectangle.Contains.
     *
     * @return {Phaser.Input.InputPlugin} This InputPlugin object.
     */
    setHitAreaRectangle: function (gameObjects, x, y, width, height, callback)
    {
        if (callback === undefined) { callback = RectangleContains; }

        var shape = new Rectangle(x, y, width, height);

        return this.setHitArea(gameObjects, shape, callback);
    },

    /**
     * [description]
     *
     * @method Phaser.Input.InputPlugin#setHitAreaTriangle
     * @since 3.0.0
     *
     * @param {(Phaser.GameObjects.GameObject|Phaser.GameObjects.GameObject[])} gameObjects - An array of Game Objects to set as having a  triangular hit area.
     * @param {number} x1 - The x coordinate of the first point of the triangle.
     * @param {number} y1 - The y coordinate of the first point of the triangle.
     * @param {number} x2 - The x coordinate of the second point of the triangle.
     * @param {number} y2 - The y coordinate of the second point of the triangle.
     * @param {number} x3 - The x coordinate of the third point of the triangle.
     * @param {number} y3 - The y coordinate of the third point of the triangle.
     * @param {HitAreaCallback} [callback] - The hit area callback. If undefined it uses Triangle.Contains.
     *
     * @return {Phaser.Input.InputPlugin} This InputPlugin object.
     */
    setHitAreaTriangle: function (gameObjects, x1, y1, x2, y2, x3, y3, callback)
    {
        if (callback === undefined) { callback = TriangleContains; }

        var shape = new Triangle(x1, y1, x2, y2, x3, y3);

        return this.setHitArea(gameObjects, shape, callback);
    },

    /**
     * [description]
     *
     * @method Phaser.Input.InputPlugin#setPollAlways
     * @since 3.0.0
     *
     * @return {Phaser.Input.InputPlugin} This InputPlugin object.
     */
    setPollAlways: function ()
    {
        this.pollRate = 0;
        this._pollTimer = 0;

        return this;
    },

    /**
     * [description]
     *
     * @method Phaser.Input.InputPlugin#setPollOnMove
     * @since 3.0.0
     *
     * @return {Phaser.Input.InputPlugin} This InputPlugin object.
     */
    setPollOnMove: function ()
    {
        this.pollRate = -1;
        this._pollTimer = 0;

        return this;
    },

    /**
     * [description]
     *
     * @method Phaser.Input.InputPlugin#setPollRate
     * @since 3.0.0
     *
     * @param {number} value - [description]
     *
     * @return {Phaser.Input.InputPlugin} This InputPlugin object.
     */
    setPollRate: function (value)
    {
        this.pollRate = value;
        this._pollTimer = 0;

        return this;
    },

    /**
     * [description]
     *
     * @method Phaser.Input.InputPlugin#setGlobalTopOnly
     * @since 3.0.0
     *
     * @param {boolean} value - [description]
     *
     * @return {Phaser.Input.InputPlugin} This InputPlugin object.
     */
    setGlobalTopOnly: function (value)
    {
        this.manager.globalTopOnly = value;

        return this;
    },

    /**
     * [description]
     *
     * @method Phaser.Input.InputPlugin#setTopOnly
     * @since 3.0.0
     *
     * @param {boolean} value - [description]
     *
     * @return {Phaser.Input.InputPlugin} This InputPlugin object.
     */
    setTopOnly: function (value)
    {
        this.topOnly = value;

        return this;
    },

    /**
     * Given an array of Game Objects, sort the array and return it,
     * so that the objects are in index order with the lowest at the bottom.
     *
     * @method Phaser.Input.InputPlugin#sortGameObjects
     * @since 3.0.0
     *
     * @param {Phaser.GameObjects.GameObject[]} gameObjects - [description]
     *
     * @return {Phaser.GameObjects.GameObject[]} [description]
     */
    sortGameObjects: function (gameObjects)
    {
        if (gameObjects.length < 2)
        {
            return gameObjects;
        }

        this.scene.sys.depthSort();

        return gameObjects.sort(this.sortHandlerGO.bind(this));
    },

    /**
     * Return the child lowest down the display list (with the smallest index)
     * Will iterate through all parent containers, if present.
     *
     * @method Phaser.Input.InputPlugin#sortHandlerGO
     * @since 3.0.0
     *
     * @param {Phaser.GameObjects.GameObject} childA - The first Game Object to compare.
     * @param {Phaser.GameObjects.GameObject} childB - The second Game Object to compare.
     *
     * @return {integer} Returns either a negative or positive integer, or zero if they match.
     */
    sortHandlerGO: function (childA, childB)
    {
        if (!childA.parentContainer && !childB.parentContainer)
        {
            //  Quick bail out when neither child has a container
            return this.displayList.getIndex(childB) - this.displayList.getIndex(childA);
        }
        else if (childA.parentContainer === childB.parentContainer)
        {
            //  Quick bail out when both children have the same container
            return childB.parentContainer.getIndex(childB) - childA.parentContainer.getIndex(childA);
        }
        else if (childA.parentContainer === childB)
        {
            //  Quick bail out when childA is a child of childB
            return -1;
        }
        else if (childB.parentContainer === childA)
        {
            //  Quick bail out when childA is a child of childB
            return 1;
        }
        else
        {
            //  Container index check
            var listA = childA.getIndexList();
            var listB = childB.getIndexList();
            var len = Math.min(listA.length, listB.length);

            for (var i = 0; i < len; i++)
            {
                var indexA = listA[i];
                var indexB = listB[i];

                if (indexA === indexB)
                {
                    //  Go to the next level down
                    continue;
                }
                else
                {
                    //  Non-matching parents, so return
                    return indexB - indexA;
                }
            }
        }

        //  Technically this shouldn't happen, but ...
        return 0;
    },

    /**
     * [description]
     *
     * @method Phaser.Input.InputPlugin#stopPropagation
     * @since 3.0.0
     *
     * @return {Phaser.Input.InputPlugin} This InputPlugin object.
     */
    stopPropagation: function ()
    {
        if (this.manager.globalTopOnly)
        {
            this.manager.ignoreEvents = true;
        }

        return this;
    },

    /**
     * [description]
     *
     * @method Phaser.Input.InputPlugin#update
     * @since 3.0.0
     *
     * @param {number} time - [description]
     * @param {number} delta - [description]
     */
    update: function (time, delta)
    {
        var manager = this.manager;

        //  Another Scene above this one has already consumed the input events, or we're in transition
        if (!this.enabled || (manager.globalTopOnly && manager.ignoreEvents))
        {
            return;
        }

        var runUpdate = (manager.dirty || this.pollRate === 0);

        if (this.pollRate > -1)
        {
            this._pollTimer -= delta;

            if (this._pollTimer < 0)
            {
                runUpdate = true;

                //  Discard timer diff
                this._pollTimer = this.pollRate;
            }
        }

        if (!runUpdate)
        {
            return;
        }

        var pointers = this.manager.pointers;

        for (var i = 0; i < this.manager.pointersTotal; i++)
        {
            var pointer = pointers[i];

            //  Always reset this array
            this._tempZones = [];

            //  _temp contains a hit tested and camera culled list of IO objects
            this._temp = this.hitTestPointer(pointer);

            this.sortGameObjects(this._temp);
            this.sortGameObjects(this._tempZones);

            if (this.topOnly)
            {
                //  Only the top-most one counts now, so safely ignore the rest
                if (this._temp.length)
                {
                    this._temp.splice(1);
                }

                if (this._tempZones.length)
                {
                    this._tempZones.splice(1);
                }
            }

            var total = this.processDragEvents(pointer, time);

            //  TODO: Enable for touch
            if (!pointer.wasTouch)
            {
                total += this.processOverOutEvents(pointer);
            }

            if (pointer.justDown)
            {
                total += this.processDownEvents(pointer);
            }

            if (pointer.justUp)
            {
                total += this.processUpEvents(pointer);
            }

            if (pointer.justMoved)
            {
                total += this.processMoveEvents(pointer);
            }

            if (total > 0 && manager.globalTopOnly)
            {
                //  We interacted with an event in this Scene, so block any Scenes below us from doing the same this frame
                manager.ignoreEvents = true;
            }
        }
    },

    addUpCallback: function (callback, isOnce)
    {
        this.manager.addUpCallback(callback, isOnce);

        return this;
    },

    addDownCallback: function (callback, isOnce)
    {
        this.manager.addDownCallback(callback, isOnce);

        return this;
    },

    addMoveCallback: function (callback, isOnce)
    {
        this.manager.addMoveCallback(callback, isOnce);

        return this;
    },

    /**
     * The Scene that owns this plugin is transitioning in.
     *
     * @method Phaser.Input.InputPlugin#transitionIn
     * @private
     * @since 3.5.0
     */
    transitionIn: function ()
    {
        this.enabled = this.settings.transitionAllowInput;
    },

    /**
     * The Scene that owns this plugin has finished transitioning in.
     *
     * @method Phaser.Input.InputPlugin#transitionComplete
     * @private
     * @since 3.5.0
     */
    transitionComplete: function ()
    {
        if (!this.settings.transitionAllowInput)
        {
            this.enabled = true;
        }
    },

    /**
     * The Scene that owns this plugin is transitioning out.
     *
     * @method Phaser.Input.InputPlugin#transitionOut
     * @private
     * @since 3.5.0
     */
    transitionOut: function ()
    {
        this.enabled = this.settings.transitionAllowInput;
    },

    /**
     * The Scene that owns this plugin is shutting down.
     * We need to kill and reset all internal properties as well as stop listening to Scene events.
     *
     * @method Phaser.Input.InputPlugin#shutdown
     * @private
     * @since 3.0.0
     */
    shutdown: function ()
    {
        this._temp.length = 0;
        this._list.length = 0;
        this._draggable.length = 0;
        this._pendingRemoval.length = 0;
        this._pendingInsertion.length = 0;

        for (var i = 0; i < 10; i++)
        {
            this._drag[i] = [];
            this._over[i] = [];
        }

        this.removeAllListeners();

        var eventEmitter = this.systems.events;

        eventEmitter.off('transitionstart', this.transitionIn, this);
        eventEmitter.off('transitionout', this.transitionOut, this);
        eventEmitter.off('transitioncomplete', this.transitionComplete, this);

        eventEmitter.off('preupdate', this.preUpdate, this);
        eventEmitter.off('update', this.update, this);
        eventEmitter.off('shutdown', this.shutdown, this);
    },

    /**
<<<<<<< HEAD
=======
     * [description]
     *
     * @method Phaser.Input.InputPlugin#addPointer
     * @since 3.10.0
     */
    addPointer: function ()
    {
        return this.manager.addPointer();
    },

    /**
>>>>>>> 594fc3e2
     * The Scene that owns this plugin is being destroyed.     
     * We need to shutdown and then kill off all external references.
     *
     * @method Phaser.Input.InputPlugin#destroy
     * @private
     * @since 3.0.0
     */
    destroy: function ()
    {
        this.shutdown();

        this.scene.sys.events.off('start', this.start, this);

        this.scene = null;
        this.cameras = null;
        this.manager = null;
        this.events = null;
        this.keyboard = null;
        this.mouse = null;
        this.gamepad = null;
    },

    /**
     * The x coordinates of the ActivePointer based on the first camera in the camera list.
     * This is only safe to use if your game has just 1 non-transformed camera and doesn't use multi-touch.
     *
     * @name Phaser.Input.InputPlugin#x
     * @type {number}
     * @readOnly
     * @since 3.0.0
     */
    x: {

        get: function ()
        {
            return this.manager.activePointer.x;
        }

    },

    /**
     * The y coordinates of the ActivePointer based on the first camera in the camera list.
     * This is only safe to use if your game has just 1 non-transformed camera and doesn't use multi-touch.
     *
     * @name Phaser.Input.InputPlugin#y
     * @type {number}
     * @readOnly
     * @since 3.0.0
     */
    y: {

        get: function ()
        {
            return this.manager.activePointer.y;
        }

    },

    /**
     * The mouse has its own unique Pointer object, which you can reference directly if making a _desktop specific game_.
     * If you are supporting both desktop and touch devices then do not use this property, instead use `activePointer`
     * which will always map to the most recently interacted pointer.
     *
     * @name Phaser.Input.InputPlugin#mousePointer
     * @type {Phaser.Input.Pointer}
     * @readOnly
     * @since 3.10.0
     */
    mousePointer: {

        get: function ()
        {
            return this.manager.mousePointer;
        }

    },

    /**
     * The current active input Pointer.
     *
     * @name Phaser.Input.InputPlugin#activePointer
     * @type {Phaser.Input.Pointer}
     * @readOnly
     * @since 3.0.0
     */
    activePointer: {

        get: function ()
        {
            return this.manager.activePointer;
        }

    },

    /**
     * A touch-based Pointer object.
     * This will be `undefined` by default unless you add a new Pointer using `addPointer`.
     *
     * @name Phaser.Input.InputPlugin#pointer1
     * @type {Phaser.Input.Pointer}
     * @readOnly
     * @since 3.10.0
     */
    pointer1: {

        get: function ()
        {
            return this.manager.pointers[1];
        }

    },

    /**
     * A touch-based Pointer object.
     * This will be `undefined` by default unless you add a new Pointer using `addPointer`.
     *
     * @name Phaser.Input.InputPlugin#pointer2
     * @type {Phaser.Input.Pointer}
     * @readOnly
     * @since 3.10.0
     */
    pointer2: {

        get: function ()
        {
            return this.manager.pointers[2];
        }

    },

    /**
     * A touch-based Pointer object.
     * This will be `undefined` by default unless you add a new Pointer using `addPointer`.
     *
     * @name Phaser.Input.InputPlugin#pointer3
     * @type {Phaser.Input.Pointer}
     * @readOnly
     * @since 3.10.0
     */
    pointer3: {

        get: function ()
        {
            return this.manager.pointers[3];
        }

    },

    /**
     * A touch-based Pointer object.
     * This will be `undefined` by default unless you add a new Pointer using `addPointer`.
     *
     * @name Phaser.Input.InputPlugin#pointer4
     * @type {Phaser.Input.Pointer}
     * @readOnly
     * @since 3.10.0
     */
    pointer4: {

        get: function ()
        {
            return this.manager.pointers[4];
        }

    },

    /**
     * A touch-based Pointer object.
     * This will be `undefined` by default unless you add a new Pointer using `addPointer`.
     *
     * @name Phaser.Input.InputPlugin#pointer5
     * @type {Phaser.Input.Pointer}
     * @readOnly
     * @since 3.10.0
     */
    pointer5: {

        get: function ()
        {
            return this.manager.pointers[5];
        }

    },

    /**
     * A touch-based Pointer object.
     * This will be `undefined` by default unless you add a new Pointer using `addPointer`.
     *
     * @name Phaser.Input.InputPlugin#pointer6
     * @type {Phaser.Input.Pointer}
     * @readOnly
     * @since 3.10.0
     */
    pointer6: {

        get: function ()
        {
            return this.manager.pointers[6];
        }

    },

    /**
     * A touch-based Pointer object.
     * This will be `undefined` by default unless you add a new Pointer using `addPointer`.
     *
     * @name Phaser.Input.InputPlugin#pointer7
     * @type {Phaser.Input.Pointer}
     * @readOnly
     * @since 3.10.0
     */
    pointer7: {

        get: function ()
        {
            return this.manager.pointers[7];
        }

    },

    /**
     * A touch-based Pointer object.
     * This will be `undefined` by default unless you add a new Pointer using `addPointer`.
     *
     * @name Phaser.Input.InputPlugin#pointer8
     * @type {Phaser.Input.Pointer}
     * @readOnly
     * @since 3.10.0
     */
    pointer8: {

        get: function ()
        {
            return this.manager.pointers[8];
        }

    },

    /**
     * A touch-based Pointer object.
     * This will be `undefined` by default unless you add a new Pointer using `addPointer`.
     *
     * @name Phaser.Input.InputPlugin#pointer9
     * @type {Phaser.Input.Pointer}
     * @readOnly
     * @since 3.10.0
     */
    pointer9: {

        get: function ()
        {
            return this.manager.pointers[9];
        }

    },

    /**
     * A touch-based Pointer object.
     * This will be `undefined` by default unless you add a new Pointer using `addPointer`.
     *
     * @name Phaser.Input.InputPlugin#pointer10
     * @type {Phaser.Input.Pointer}
     * @readOnly
     * @since 3.10.0
     */
    pointer10: {

        get: function ()
        {
            return this.manager.pointers[10];
        }

    }

});

PluginCache.register('InputPlugin', InputPlugin, 'input');

module.exports = InputPlugin;<|MERGE_RESOLUTION|>--- conflicted
+++ resolved
@@ -388,20 +388,13 @@
         var input = gameObject.input;
 
         // If GameObject.input already cleared from higher class
-<<<<<<< HEAD
-        if(!input)
-=======
         if (!input)
->>>>>>> 594fc3e2
         {
             return;
         }
 
         this.queueForRemoval(gameObject);
-<<<<<<< HEAD
-=======
-
->>>>>>> 594fc3e2
+
         input.gameObject = undefined;
         input.target = undefined;
         input.hitArea = undefined;
@@ -1682,8 +1675,6 @@
     },
 
     /**
-<<<<<<< HEAD
-=======
      * [description]
      *
      * @method Phaser.Input.InputPlugin#addPointer
@@ -1695,7 +1686,6 @@
     },
 
     /**
->>>>>>> 594fc3e2
      * The Scene that owns this plugin is being destroyed.     
      * We need to shutdown and then kill off all external references.
      *
